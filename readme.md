--- conflicted
+++ resolved
@@ -72,26 +72,14 @@
 
 <br>
 
-$$cd_{norm} = \max{(1 - \frac {cd} {\phi_{max}}, \hspace{3mm} 0.0)}$$
+$$cd_{norm} = \max{(1 - \frac {CD({w_p}_t, {w_p}_{t+1}, x_p)} {\phi_{max}}, \hspace{3mm} 0.0)}$$
 
-<br>
-
-$$cd={\begin{cases}{\|x_p - {w_p}_t\|} & \text{if } {\|{w_p}_{t+1} - {w_p}_t\|} = 0 \\ \\
-\frac {\|(({w_p}_{t+1} - {w_p}_t) \times ({w_p}_t - x_p))\|} {\|{w_p}_{t+1} - {w_p}_t\|} & \text{if } otherwise
-\end{cases}}$$
-
-<<<<<<< HEAD
-=======
-$$\|{w_p}_{t+1} - {w_p}_t)\| \|{w_p}_{t+1} - {w_p}_t\|$$
-
-
->>>>>>> e6568a89
 <br>
 <br>
 
 $$r_{dev} = \max{(1 - (\frac {dev(\vec{w_{d}}, \hspace{2mm} \vec{v})} {\theta_{max}}), \hspace{2mm} 0.0)} \cdot \max{(1 - (\frac {D(w_p, \hspace{2mm} x_p)} {d_{max}}), \hspace{2mm} 0.0)}$$
 
-Where: $dev(., .)$ and $D(., .)$ calculates the angle between two vectors and the euclidean distance between two points respectively, $\vec{w_d}$ is the waypoint forward direction vector, $\vec{v}$ is the velocity vector of the vehicle, $\theta_{max}$ is the maximum allowed deviation from waypoint direction, $\phi_{max}$ is the maximum allowed deviation from center of lane, $w_p$ is the waypoint position in 3D space, $x_p$ is the position of vehicle in 3D space, $d_max$ is the max allowed disance between the vehicle and the corresponding waypoint along the route.
+Where: $CD(.,\hspace{1mm}.,\hspace{1mm}.)$, $dev(.,\hspace{1mm}.)$ and $D(.,\hspace{1mm}.)$ calculates the perpendicular distance of a location from a center position given a line running through the center, angle between two vectors and the euclidean distance between two points respectively, $\vec{w_d}$ is the waypoint forward direction vector, $\vec{v}$ is the velocity vector of the vehicle, $\theta_{max}$ is the maximum allowed deviation from waypoint direction, $\phi_{max}$ is the maximum allowed deviation from center of lane, $w_p$ is the waypoint position in 3D space, $x_p$ is the position of vehicle in 3D space, $d_max$ is the max allowed disance between the vehicle and the corresponding waypoint along the route.
 
 $$r_{col} = \begin{cases}
     -5 & \text{if } \text{collision} \\
